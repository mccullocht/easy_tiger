//! Tools to bulk load an index.
//!
//! For a brand new index we can take a set of vectors and build the graph in memory,
//! then bulk load it into WiredTiger. This is much faster than incrementally building
//! the graph through a series of transactions as there are fewer, simpler abstractions
//! around vector access and graph edge state.
//!
//! Caveats:
//! * Only `numpy` little-endian formatted `f32` vectors are accepted.
//! * Row keys are assigned densely beginning at zero.
use core::f64;
use std::{
    borrow::Cow,
    io::{BufWriter, Write},
    num::NonZero,
    ops::Range,
    sync::{
        atomic::{self, AtomicI64},
        Arc, Mutex, RwLock, RwLockReadGuard, RwLockWriteGuard,
    },
};

use crossbeam_skiplist::SkipSet;
use memmap2::{Mmap, MmapMut};
use rayon::iter::{IndexedParallelIterator, IntoParallelIterator, ParallelIterator};
use tempfile::tempfile;
use wt_mdb::{Connection, Record, Result, Session};

use crate::{
<<<<<<< HEAD
    graph::{Graph, GraphConfig, GraphVectorIndexReader, GraphVertex, NavVectorStore},
=======
    graph::{
        prune_edges, Graph, GraphMetadata, GraphVectorIndexReader, GraphVertex, NavVectorStore,
    },
>>>>>>> f5c356da
    input::{DerefVectorStore, VectorStore},
    quantization::{binary_quantize_to, binary_quantized_bytes},
    scoring::F32VectorScorer,
    search::GraphSearcher,
    wt::{encode_graph_node, TableGraphVectorIndex, CONFIG_KEY, ENTRY_POINT_KEY},
    Neighbor,
};

/// Stats for the built graph.
#[derive(Debug)]
pub struct GraphStats {
    /// Number of vertices in the graph.
    pub vertices: usize,
    /// Total number of out edges across all nodes.
    /// The graph is undirected so the actual edge count would be half of this.
    pub edges: usize,
    /// Number of vertices that have no out edges.
    /// The graph is undirected so these nodes also should not have in edges.
    pub unconnected: usize,
}

// TODO: rather than relying on users calling these methods in the right order, instead
// consume/perform/generate, e.g.:
//
// pub fn QuantizedVectorLoader::new(...) -> Self
// pub fn QuantizedVectorLoader::load(self, progress_cb) -> Result<BulkGraphBuilder>
// pub fn BulkGraphBuilder::build(self, progress_cb) -> Result<BulkGraphPruner>
// pub fn BulkGraphPruner::load(self, progress_cb) -> Result<()>
//
// if you do this the graph build can be locked, but then transform into a representation that
// is better for single-threaded access for cleanup.

// TODO: tests for bulk load builder, mostly the built graph.

/// Builds a Vamana graph for a bulk load.
pub struct BulkLoadBuilder<D> {
    connection: Arc<Connection>,
    index: TableGraphVectorIndex,
    limit: usize,

    vectors: DerefVectorStore<f32, D>,
    quantized_vectors: DerefVectorStore<u8, Mmap>,
    centroid: Vec<f32>,

    graph: Box<[RwLock<Vec<Neighbor>>]>,
    entry_vertex: AtomicI64,
    scorer: Box<dyn F32VectorScorer>,
}

impl<D> BulkLoadBuilder<D>
where
    D: Send + Sync,
{
    /// Create a new bulk graph builder with the passed vector set and configuration.
    /// `limit` limits the number of vectors processed to less than the full set.
    pub fn new(
        connection: Arc<Connection>,
        index: TableGraphVectorIndex,
        vectors: DerefVectorStore<f32, D>,
        limit: usize,
    ) -> Self {
        let mut graph_vec = Vec::with_capacity(vectors.len());
        graph_vec.resize_with(vectors.len(), || {
            RwLock::new(Vec::with_capacity(index.config().max_edges.get() * 2))
        });
        let quantized_stride =
            NonZero::new(binary_quantized_bytes(index.config().dimensions.get())).unwrap();
        let scorer = index.config().new_scorer();
        Self {
            connection,
            index,
            limit,
            vectors,
            quantized_vectors: DerefVectorStore::new(
                MmapMut::map_anon(0).unwrap().make_read_only().unwrap(),
                quantized_stride,
            )
            .unwrap(),
            centroid: Vec::new(),
            graph: graph_vec.into_boxed_slice(),
            entry_vertex: AtomicI64::new(-1),
            scorer,
        }
    }

    /// Quantize nav vectors and write to a temp file for quick access.
    pub fn quantize_nav_vectors<P: Fn()>(&mut self, progress: P) -> Result<()> {
        let mut writer = BufWriter::new(tempfile().unwrap());
        let mut sum = vec![0.0; self.index.config().dimensions.get()];
        let mut buf = vec![0u8; self.quantized_vectors.elem_stride()];
        for v in self.vectors.iter().take(self.limit) {
            for (i, o) in v.iter().zip(sum.iter_mut()) {
                *o += *i as f64;
            }
            binary_quantize_to(v, &mut buf);
            writer.write_all(&buf).unwrap();
            progress();
        }

        let f = writer.into_inner().unwrap();
        self.quantized_vectors = DerefVectorStore::new(
            unsafe { Mmap::map(&f).unwrap() },
            NonZero::new(buf.len()).unwrap(),
        )
        .unwrap();

        self.centroid = sum
            .into_iter()
            .map(|s| (s / self.limit as f64) as f32)
            .collect();
        self.scorer.normalize(&mut self.centroid);

        Ok(())
    }

    /// Load binary quantized vector data into the nav vectors table.
    pub fn load_nav_vectors<P: Fn()>(&mut self, progress: P) -> Result<()> {
        let session = self.connection.open_session()?;
        session.bulk_load(
            self.index.nav_table_name(),
            None,
            self.quantized_vectors
                .iter()
                .enumerate()
                .take(self.limit)
                .map(|(i, v)| {
                    progress();
                    // TODO: figure out why this has to be owned.
                    Record::new(i as i64, v.to_owned())
                }),
        )?;
        Ok(())
    }

    /// Insert all vectors from the passed vector store into the graph.
    ///
    /// This operation uses rayon to parallelize large parts of the graph build.
    pub fn insert_all<P>(&self, progress: P) -> Result<()>
    where
        P: Fn() + Send + Sync,
    {
        // apply_mu is used to ensure that only one thread is mutating the graph at a time so we can maintain
        // the "undirected graph" invariant. apply_mu contains the entry point vertex id and score against the
        // centroid, we may update this if we find a closer point then reflect it back into entry_vertex.
        let apply_mu = Mutex::new((0i64, self.scorer.score(&self.vectors[0], &self.centroid)));
        self.entry_vertex.store(0, atomic::Ordering::SeqCst);

        // Keep track of all in-flight concurrent insertions. These nodes will be processed at the
        // end of each insertion search to ensure that we are linking these nodes when appropriate as those
        // links would not be generated by a search of the graph.
        let in_flight = SkipSet::new();
        (0..self.limit)
            .into_par_iter()
            .skip(1) // vertex 0 has been implicitly inserted.
            .chunks(1_000)
            .try_for_each(|nodes| {
                // NB: we create a new session and cursor for each chunk. Relevant rayon APIs require these
                // objects to be Send + Sync, but Session is only Send and wrapping it in a Mutex does not
                // work because any RecordCursor objects returned have to be destroyed before the Mutex is
                // released.
                let mut session = self.connection.open_session()?;
                let mut searcher = GraphSearcher::new(self.index.config().index_search_params);
                for i in nodes {
                    // Use a transaction for each search. Without this each lookup will be a separate transaction
                    // which obtains a reader lock inside the session. Overhead for that is ~10x.
                    session.begin_transaction(None)?;
                    let mut reader = BulkLoadGraphVectorIndexReader(self, session);
                    in_flight.insert(i);
                    let mut edges = self.search_for_insert(i, &mut searcher, &mut reader)?;
                    let worst_score = edges.last().map(|n| n.score()).unwrap_or(f64::MIN);
                    edges.extend(in_flight.iter().filter_map(|v| {
                        if *v == i {
                            return None;
                        }
                        let p = Neighbor::new(
                            *v as i64,
                            self.scorer.score(&self.vectors[i], &self.vectors[*v]),
                        );
                        if p.score < worst_score {
                            None
                        } else {
                            Some(p)
                        }
                    }));
                    let centroid_score = self.scorer.score(&self.vectors[i], &self.centroid);
                    {
                        let mut entry_point = apply_mu.lock().unwrap();
                        self.apply_insert(i, edges)?;
                        if centroid_score > entry_point.1 {
                            entry_point.0 = i as i64;
                            entry_point.1 = centroid_score;
                            self.entry_vertex.store(i as i64, atomic::Ordering::SeqCst);
                        }
                    }
                    // Close out the transaction. There should be no conflicts as we did not write to the database.
                    session = reader.into_session();
                    session.rollback_transaction(None)?;
                    in_flight.remove(&i);
                    progress();
                }

                Ok::<(), wt_mdb::Error>(())
            })
    }

    /// Cleanup the graph.
    ///
    /// This may prune edges and/or ensure graph connectivity.
    pub fn cleanup<P>(&self, progress: P) -> Result<()>
    where
        P: Fn(),
    {
        // NB: this must not be run concurrently so that we can ensure edges are reciprocal.
        for (i, n) in self.graph.iter().enumerate().take(self.limit) {
            self.maybe_prune_node(i, n.write().unwrap(), self.index.config().max_edges)?;
            progress();
        }
        Ok(())
    }

    /// Bulk load the graph table with raw vectors and graph edges.
    ///
    /// Returns statistics about the generated graph.
    pub fn load_graph<P>(&self, progress: P) -> Result<GraphStats>
    where
        P: Fn(),
    {
        let mut stats = GraphStats {
            vertices: 0,
            edges: 0,
            unconnected: 0,
        };
        let config_rows = vec![
            Record::new(
                CONFIG_KEY,
                serde_json::to_vec(&self.index.config()).unwrap(),
            ),
            Record::new(
                ENTRY_POINT_KEY,
                self.entry_vertex
                    .load(atomic::Ordering::Relaxed)
                    .to_le_bytes()
                    .to_vec(),
            ),
        ];
        let session = self.connection.open_session()?;
        session.bulk_load(
            self.index.graph_table_name(),
            None,
            config_rows.into_iter().chain(
                self.vectors
                    .iter()
                    .zip(self.graph.iter())
                    .enumerate()
                    .take(self.limit)
                    .map(|(i, (v, n))| {
                        progress();
                        let vertex = n.read().unwrap();
                        stats.vertices += 1;
                        stats.edges += vertex.len();
                        if vertex.is_empty() {
                            stats.unconnected += 1;
                        }
                        Record::new(
                            i as i64,
                            encode_graph_node(v, vertex.iter().map(|n| n.vertex()).collect()),
                        )
                    }),
            ),
        )?;
        Ok(stats)
    }

    fn search_for_insert(
        &self,
        vertex_id: usize,
        searcher: &mut GraphSearcher,
        reader: &mut BulkLoadGraphVectorIndexReader<'_, D>,
    ) -> Result<Vec<Neighbor>> {
        let mut graph = BulkLoadBuilderGraph(self);
        let mut candidates = searcher.search_for_insert(vertex_id as i64, reader)?;
        let split = prune_edges(
            &mut candidates,
            self.index.metadata().max_edges,
            &mut graph,
            self.scorer.as_ref(),
        )?;
        candidates.truncate(split);
        Ok(candidates)
    }

    /// This function is the only mutator of self.graph and must not be run concurrently.
    fn apply_insert(&self, index: usize, edges: Vec<Neighbor>) -> Result<()> {
        assert!(
            !edges.iter().any(|n| n.vertex() == index as i64),
            "Candidate edges for vertex {} contains self-edge.",
            index
        );
        self.graph[index].write().unwrap().extend_from_slice(&edges);
        for e in edges.iter() {
            let mut guard = self.graph[e.vertex() as usize].write().unwrap();
            guard.push(Neighbor::new(index as i64, e.score()));
            let max_edges = NonZero::new(guard.capacity() - 1).unwrap();
            self.maybe_prune_node(index, guard, max_edges)?;
        }
        Ok(())
    }

    fn maybe_prune_node(
        &self,
        index: usize,
        mut guard: RwLockWriteGuard<'_, Vec<Neighbor>>,
        max_edges: NonZero<usize>,
    ) -> Result<()> {
        if guard.len() <= max_edges.get() {
            return Ok(());
        }

        guard.sort();
        let split = prune_edges(
            &mut guard,
            self.index.metadata().max_edges,
            &mut BulkLoadBuilderGraph(self),
            self.scorer.as_ref(),
        )?;
        let dropped = guard.split_off(split);
        drop(guard);

        // Remove in-links from nodes that we dropped out-links to.
        // If we maintain the invariant that all links are reciprocated then it will be easier
        // to mutate the index without requiring a cleaning process.
        for n in dropped {
            self.graph[n.vertex() as usize]
                .write()
                .unwrap()
                .retain(|e| e.vertex() != index as i64);
        }
        Ok(())
    }
<<<<<<< HEAD

    /// Prune `edges`, enforcing RNG properties with alpha parameter.
    ///
    /// Returns two slices: one containing the selected nodes and one containing the unselected nodes.
    fn prune<'a>(
        &self,
        edges: &'a mut [Neighbor],
        graph: &mut BulkLoadBuilderGraph<'_, D>,
        scorer: &dyn F32VectorScorer,
    ) -> Result<(&'a [Neighbor], &'a [Neighbor])> {
        if edges.is_empty() {
            return Ok((&[], &[]));
        }
        edges.sort();
        // TODO: replace with a fixed length bitset
        let mut selected = BTreeSet::new();
        selected.insert(0); // we always keep the first node.
        for alpha in [1.0, 1.2] {
            for (i, e) in edges.iter().enumerate().skip(1) {
                if selected.contains(&i) {
                    continue;
                }

                // TODO: fix error handling so we can reuse this elsewhere.
                let e_vec = graph
                    .get(e.vertex())
                    .expect("bulk load")
                    .expect("numpy vector store")
                    .vector()
                    .into_owned();
                let mut select = false;
                for p in selected.iter().take_while(|j| **j < i).map(|j| edges[*j]) {
                    let p_node = graph
                        .get(p.vertex())
                        .expect("bulk load")
                        .expect("numpy vector store");
                    if scorer.score(&e_vec, &p_node.vector()) > e.score * alpha {
                        select = true;
                        break;
                    }
                }

                if select {
                    selected.insert(i);
                    if selected.len() >= self.index.config().max_edges.get() {
                        break;
                    }
                }
            }

            if selected.len() >= self.index.config().max_edges.get() {
                break;
            }
        }

        // Partition edges into selected and unselected.
        for (i, j) in selected.iter().enumerate() {
            edges.swap(i, *j);
        }

        Ok(edges.split_at(selected.len()))
    }
=======
>>>>>>> f5c356da
}

struct BulkLoadGraphVectorIndexReader<'a, D: Send>(&'a BulkLoadBuilder<D>, Session);

impl<D> BulkLoadGraphVectorIndexReader<'_, D>
where
    D: Send,
{
    fn into_session(self) -> Session {
        self.1
    }
}

impl<D> GraphVectorIndexReader for BulkLoadGraphVectorIndexReader<'_, D>
where
    D: Send,
{
    type Graph<'b>
        = BulkLoadBuilderGraph<'b, D>
    where
        Self: 'b;
    type NavVectorStore<'b>
        = BulkLoadBuilderNavVectorStore<'b, D>
    where
        Self: 'b;

    fn config(&self) -> &GraphConfig {
        self.0.index.config()
    }

    fn graph(&self) -> Result<Self::Graph<'_>> {
        Ok(BulkLoadBuilderGraph(self.0))
    }

    fn nav_vectors(&self) -> Result<Self::NavVectorStore<'_>> {
        Ok(BulkLoadBuilderNavVectorStore(self.0))
    }
}

struct BulkLoadBuilderGraph<'a, D: Send>(&'a BulkLoadBuilder<D>);

impl<D> Graph for BulkLoadBuilderGraph<'_, D>
where
    D: Send,
{
    type Vertex<'c>
        = BulkLoadGraphVertex<'c, D>
    where
        Self: 'c;

    fn entry_point(&mut self) -> Option<Result<i64>> {
        let vertex = self.0.entry_vertex.load(atomic::Ordering::Relaxed);
        if vertex >= 0 {
            Some(Ok(vertex))
        } else {
            None
        }
    }

    fn get(&mut self, vertex_id: i64) -> Option<Result<Self::Vertex<'_>>> {
        Some(Ok(BulkLoadGraphVertex {
            builder: self.0,
            vertex_id,
        }))
    }
}

struct BulkLoadGraphVertex<'a, D> {
    builder: &'a BulkLoadBuilder<D>,
    vertex_id: i64,
}

impl<D> GraphVertex for BulkLoadGraphVertex<'_, D> {
    type EdgeIterator<'c>
        = BulkNodeEdgesIterator<'c>
    where
        Self: 'c;

    fn vector(&self) -> Cow<'_, [f32]> {
        self.builder.vectors[self.vertex_id as usize].into()
    }

    fn edges(&self) -> Self::EdgeIterator<'_> {
        BulkNodeEdgesIterator::new(self.builder.graph[self.vertex_id as usize].read().unwrap())
    }
}

struct BulkNodeEdgesIterator<'a> {
    guard: RwLockReadGuard<'a, Vec<Neighbor>>,
    range: Range<usize>,
}

impl<'a> BulkNodeEdgesIterator<'a> {
    fn new(guard: RwLockReadGuard<'a, Vec<Neighbor>>) -> Self {
        let len = guard.len();
        Self {
            guard,
            range: 0..len,
        }
    }
}

impl Iterator for BulkNodeEdgesIterator<'_> {
    type Item = i64;

    fn next(&mut self) -> Option<Self::Item> {
        self.range.next().map(|i| self.guard[i].vertex())
    }
}

struct BulkLoadBuilderNavVectorStore<'a, D: Send>(&'a BulkLoadBuilder<D>);

impl<D> NavVectorStore for BulkLoadBuilderNavVectorStore<'_, D>
where
    D: Send,
{
    fn get(&mut self, vertex_id: i64) -> Option<Result<Cow<'_, [u8]>>> {
        Some(Ok(self.0.quantized_vectors[vertex_id as usize].into()))
    }
}<|MERGE_RESOLUTION|>--- conflicted
+++ resolved
@@ -27,13 +27,7 @@
 use wt_mdb::{Connection, Record, Result, Session};
 
 use crate::{
-<<<<<<< HEAD
-    graph::{Graph, GraphConfig, GraphVectorIndexReader, GraphVertex, NavVectorStore},
-=======
-    graph::{
-        prune_edges, Graph, GraphMetadata, GraphVectorIndexReader, GraphVertex, NavVectorStore,
-    },
->>>>>>> f5c356da
+    graph::{prune_edges, Graph, GraphConfig, GraphVectorIndexReader, GraphVertex, NavVectorStore},
     input::{DerefVectorStore, VectorStore},
     quantization::{binary_quantize_to, binary_quantized_bytes},
     scoring::F32VectorScorer,
@@ -317,7 +311,7 @@
         let mut candidates = searcher.search_for_insert(vertex_id as i64, reader)?;
         let split = prune_edges(
             &mut candidates,
-            self.index.metadata().max_edges,
+            self.index.config().max_edges,
             &mut graph,
             self.scorer.as_ref(),
         )?;
@@ -355,7 +349,7 @@
         guard.sort();
         let split = prune_edges(
             &mut guard,
-            self.index.metadata().max_edges,
+            self.index.config().max_edges,
             &mut BulkLoadBuilderGraph(self),
             self.scorer.as_ref(),
         )?;
@@ -373,71 +367,6 @@
         }
         Ok(())
     }
-<<<<<<< HEAD
-
-    /// Prune `edges`, enforcing RNG properties with alpha parameter.
-    ///
-    /// Returns two slices: one containing the selected nodes and one containing the unselected nodes.
-    fn prune<'a>(
-        &self,
-        edges: &'a mut [Neighbor],
-        graph: &mut BulkLoadBuilderGraph<'_, D>,
-        scorer: &dyn F32VectorScorer,
-    ) -> Result<(&'a [Neighbor], &'a [Neighbor])> {
-        if edges.is_empty() {
-            return Ok((&[], &[]));
-        }
-        edges.sort();
-        // TODO: replace with a fixed length bitset
-        let mut selected = BTreeSet::new();
-        selected.insert(0); // we always keep the first node.
-        for alpha in [1.0, 1.2] {
-            for (i, e) in edges.iter().enumerate().skip(1) {
-                if selected.contains(&i) {
-                    continue;
-                }
-
-                // TODO: fix error handling so we can reuse this elsewhere.
-                let e_vec = graph
-                    .get(e.vertex())
-                    .expect("bulk load")
-                    .expect("numpy vector store")
-                    .vector()
-                    .into_owned();
-                let mut select = false;
-                for p in selected.iter().take_while(|j| **j < i).map(|j| edges[*j]) {
-                    let p_node = graph
-                        .get(p.vertex())
-                        .expect("bulk load")
-                        .expect("numpy vector store");
-                    if scorer.score(&e_vec, &p_node.vector()) > e.score * alpha {
-                        select = true;
-                        break;
-                    }
-                }
-
-                if select {
-                    selected.insert(i);
-                    if selected.len() >= self.index.config().max_edges.get() {
-                        break;
-                    }
-                }
-            }
-
-            if selected.len() >= self.index.config().max_edges.get() {
-                break;
-            }
-        }
-
-        // Partition edges into selected and unselected.
-        for (i, j) in selected.iter().enumerate() {
-            edges.swap(i, *j);
-        }
-
-        Ok(edges.split_at(selected.len()))
-    }
-=======
->>>>>>> f5c356da
 }
 
 struct BulkLoadGraphVectorIndexReader<'a, D: Send>(&'a BulkLoadBuilder<D>, Session);
