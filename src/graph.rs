//! Interfaces for graph configuration and access abstractions.
//!
//! Graph access traits provided here are used during graph search, and allow us to
//! build indices with both WiredTiger backing and in-memory backing for bulk loads.

use std::{borrow::Cow, collections::BTreeSet, num::NonZero};

<<<<<<< HEAD
use crate::scoring::{
    DotProductScorer, EuclideanScorer, F32VectorScorer, HammingScorer, QuantizedVectorScorer,
    VectorSimilarity,
=======
use serde::{Deserialize, Serialize};
use wt_mdb::{Error, Result};

use crate::{
    scoring::{
        DotProductScorer, EuclideanScorer, F32VectorScorer, HammingScorer, QuantizedVectorScorer,
        VectorSimilarity,
    },
    Neighbor,
>>>>>>> f5c356da
};

/// Parameters for a search over a Vamana graph.
#[derive(Copy, Clone, Debug, Serialize, Deserialize)]
pub struct GraphSearchParams {
    /// Width of the graph search beam -- the number of candidates considered.
    /// We will return this many results.
    pub beam_width: NonZero<usize>,
    /// Number of results to re-rank using the vectors in the graph.
    pub num_rerank: usize,
}

/// Configuration describing graph shape and construction. Used to read and mutate the graph.
#[derive(Copy, Clone, Debug, Serialize, Deserialize)]
pub struct GraphConfig {
    pub dimensions: NonZero<usize>,
    #[serde(default)]
    pub similarity: VectorSimilarity,
    pub max_edges: NonZero<usize>,
    pub index_search_params: GraphSearchParams,
}

impl GraphConfig {
    /// Return a scorer for high fidelity vectors in the index.
    pub fn new_scorer(&self) -> Box<dyn F32VectorScorer> {
        match self.similarity {
            VectorSimilarity::Euclidean => Box::new(EuclideanScorer),
            VectorSimilarity::Dot => Box::new(DotProductScorer),
        }
    }

    /// Return a scorer for quantized navigational vectors in the index.
    pub fn new_nav_scorer(&self) -> Box<dyn QuantizedVectorScorer> {
        Box::new(HammingScorer)
    }
}

/// `GraphVectorIndexReader` is used to generate objects for graph navigation.
pub trait GraphVectorIndexReader {
    type Graph<'a>: Graph + 'a
    where
        Self: 'a;
    type NavVectorStore<'a>: NavVectorStore + 'a
    where
        Self: 'a;

    /// Return config for this graph.
    fn config(&self) -> &GraphConfig;

    /// Return an object that can be used to navigate the graph.
    fn graph(&self) -> Result<Self::Graph<'_>>;

    /// Return an object that can be used to read navigational vectors.
    fn nav_vectors(&self) -> Result<Self::NavVectorStore<'_>>;

    /// If true, `lookup()` calls may be performed in parallel.
    fn parallel_lookup(&self) -> bool {
        false
    }

    /// Lookup `vertex_id` and when the read is complete invoke `done` with the vertex contents.
    ///
    /// `done` may be invoked from the calling thread or another thread; callers are responsible for
    /// marshalling the data to wherever it needs to be.
    // TODO: callers should be able to pass a timestamp token so that lookups are performed at the
    // same timestamp as any other reads performed for the query.
    fn lookup<D>(&self, vertex_id: i64, done: D)
    where
        D: FnOnce(
                Option<Result<<<Self as GraphVectorIndexReader>::Graph<'_> as Graph>::Vertex<'_>>>,
            ) + Send
            + Sync
            + 'static,
    {
        match self.graph() {
            Ok(mut graph) => done(graph.get(vertex_id)),
            Err(e) => done(Some(Err(e))),
        }
    }
}

/// A Vamana graph.
pub trait Graph {
    type Vertex<'c>: GraphVertex
    where
        Self: 'c;

    /// Return the graph entry point, or None if the graph is empty.
    fn entry_point(&mut self) -> Option<Result<i64>>;

    /// Get the contents of a single vertex.
    // NB: self is mutable to allow reading from a WT cursor.
    fn get(&mut self, vertex_id: i64) -> Option<Result<Self::Vertex<'_>>>;
}

/// A node in the Vamana graph.
pub trait GraphVertex {
    type EdgeIterator<'a>: Iterator<Item = i64>
    where
        Self: 'a;

    /// Access the raw float vector.
    fn vector(&self) -> Cow<'_, [f32]>;

    /// Access the edges of the graph. These may be returned in an arbitrary order.
    fn edges(&self) -> Self::EdgeIterator<'_>;
}

/// Vector store for vectors used to navigate the graph.
pub trait NavVectorStore {
    /// Get the navigation vector for a single vertex.
    fn get(&mut self, vertex_id: i64) -> Option<Result<Cow<'_, [u8]>>>;
}

/// Prune `edges` down to at most `max_edges`. Use `graph` and `scorer` to inform this decision.
/// Returns a split point: all edges before that point are selected, all after are to be dropped.
/// REQUIRES: `edges.is_sorted()`.
// TODO: alpha value(s) should be tuneable.
pub(crate) fn prune_edges(
    edges: &mut [Neighbor],
    max_edges: NonZero<usize>,
    graph: &mut impl Graph,
    scorer: &dyn F32VectorScorer,
) -> Result<usize> {
    if edges.is_empty() {
        return Ok(0);
    }

    debug_assert!(edges.is_sorted());

    // Obtain all the vectors to make relative neighbor graph scoring easier.
    let vectors = edges
        .iter()
        .map(|n| {
            graph
                .get(n.vertex())
                .unwrap_or(Err(Error::not_found_error()))
                .map(|v| v.vector().to_vec())
        })
        .collect::<Result<Vec<_>>>()?;

    // TODO: replace with a fixed length bitset
    let mut selected = BTreeSet::new();
    selected.insert(0); // we always keep the first node.
    for alpha in [1.0, 1.2] {
        for (i, e) in edges.iter().enumerate().skip(1) {
            if selected.contains(&i) {
                continue;
            }

            let e_vec = &vectors[i];
            if !selected
                .iter()
                .take_while(|s| **s < i)
                .any(|s| scorer.score(e_vec, &vectors[*s]) > e.score * alpha)
            {
                selected.insert(i);
                if selected.len() >= max_edges.get() {
                    break;
                }
            }
        }

        if selected.len() >= max_edges.get() {
            break;
        }
    }

    // Partition edges into selected and unselected.
    for (i, j) in selected.iter().enumerate() {
        edges.swap(i, *j);
    }

    Ok(selected.len())
}<|MERGE_RESOLUTION|>--- conflicted
+++ resolved
@@ -5,11 +5,6 @@
 
 use std::{borrow::Cow, collections::BTreeSet, num::NonZero};
 
-<<<<<<< HEAD
-use crate::scoring::{
-    DotProductScorer, EuclideanScorer, F32VectorScorer, HammingScorer, QuantizedVectorScorer,
-    VectorSimilarity,
-=======
 use serde::{Deserialize, Serialize};
 use wt_mdb::{Error, Result};
 
@@ -19,7 +14,6 @@
         VectorSimilarity,
     },
     Neighbor,
->>>>>>> f5c356da
 };
 
 /// Parameters for a search over a Vamana graph.
