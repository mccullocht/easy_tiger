--- conflicted
+++ resolved
@@ -48,15 +48,9 @@
         self.vectors.len() / self.dimensions.get()
     }
 
-<<<<<<< HEAD
-    /// Return true if there are no vectors in the store.
-    pub fn is_empty(&self) -> bool {
-        self.len() == 0
-=======
     /// Return true if this store is empty.
     pub fn is_empty(&self) -> bool {
         self.vectors.is_empty()
->>>>>>> 594d054d
     }
 
     /// Return an iterator over all the vectors in the store.
