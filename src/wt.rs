//! WiredTiger implementations of graph access abstractions.
//!
//! None of these abstractions will begin or commit transactions, for performance reasons it
//! is recommeded that callers begin a transaction before performing their search or mutation
//! and commit or rollback the transaction when they are done.

use std::{borrow::Cow, io, sync::Arc};

use wt_mdb::{
    options::CreateOptions, Connection, Error, Record, RecordCursorGuard, RecordView, Result,
    Session, WiredTigerError,
};

use crate::{
    graph::{Graph, GraphConfig, GraphVectorIndexReader, GraphVertex, NavVectorStore},
    worker_pool::WorkerPool,
};

/// Key in the graph table containing the entry point.
pub const ENTRY_POINT_KEY: i64 = -1;
/// Key in the graph table containing configuration.
pub const CONFIG_KEY: i64 = -2;

/// Implementation of NavVectorStore that reads from a WiredTiger `RecordCursor`.
pub struct CursorNavVectorStore<'a> {
    cursor: RecordCursorGuard<'a>,
}

impl<'a> CursorNavVectorStore<'a> {
    pub fn new(cursor: RecordCursorGuard<'a>) -> Self {
        Self { cursor }
    }

    pub(crate) fn set(&mut self, vertex_id: i64, vector: Cow<'_, [u8]>) -> Result<()> {
        self.cursor.set(&RecordView::new(vertex_id, vector))
    }

    pub(crate) fn remove(&mut self, vertex_id: i64) -> Result<()> {
        self.cursor.remove(vertex_id)
    }
}

<<<<<<< HEAD
impl<'a> NavVectorStore for CursorNavVectorStore<'a> {
=======
impl NavVectorStore for WiredTigerNavVectorStore<'_> {
>>>>>>> f5c356da
    fn get(&mut self, vertex_id: i64) -> Option<Result<Cow<'_, [u8]>>> {
        Some(unsafe { self.cursor.seek_exact_unsafe(vertex_id)? }.map(RecordView::into_inner_value))
    }
}

/// Implementation of GraphVertex that reads from an encoded value in a WiredTiger record table.
<<<<<<< HEAD
pub struct CursorGraphVertex<'a> {
    dimensions: NonZero<usize>,
=======
pub struct WiredTigerGraphVertex<'a> {
    // split point between vector data and edge data.
    split: usize,
>>>>>>> f5c356da
    data: Cow<'a, [u8]>,
}

impl<'a> CursorGraphVertex<'a> {
    fn new(config: &GraphConfig, data: Cow<'a, [u8]>) -> Self {
        Self {
<<<<<<< HEAD
            dimensions: config.dimensions,
=======
            split: metadata.dimensions.get() * std::mem::size_of::<f32>(),
>>>>>>> f5c356da
            data,
        }
    }

    pub(crate) fn vector_bytes(&self) -> &[u8] {
        &self.data[..self.split]
    }

    // Vector f32 data is stored little endian so we can get away with aliasing. Slice requires
    // that the pointer be properly aligned, which WiredTiger does not guarantee.
    fn maybe_alias_vector_data(&self) -> Option<&[f32]> {
        #[cfg(target_endian = "little")]
        {
            // WiredTiger does not guarantee that the returned memory will be aligned, a
            // Try to align it and if that fails, copy the data.
            let (prefix, vector, _) =
                unsafe { self.data.as_ref()[0..self.split].align_to::<f32>() };
            if prefix.is_empty() {
                return Some(vector);
            }
        }
        None
    }
}

<<<<<<< HEAD
impl<'a> GraphVertex for CursorGraphVertex<'a> {
    type EdgeIterator<'c> = Leb128EdgeIterator<'c> where Self: 'c;
=======
impl GraphVertex for WiredTigerGraphVertex<'_> {
    type EdgeIterator<'c>
        = WiredTigerEdgeIterator<'c>
    where
        Self: 'c;
>>>>>>> f5c356da

    fn vector(&self) -> Cow<'_, [f32]> {
        self.maybe_alias_vector_data()
            .map(|v| v.into())
            .unwrap_or_else(|| {
                self.data.as_ref()[0..self.split]
                    .chunks(std::mem::size_of::<f32>())
                    .map(|b| f32::from_le_bytes(b.try_into().expect("array of 4 conversion")))
                    .collect::<Vec<_>>()
                    .into()
            })
    }

    fn edges(&self) -> Self::EdgeIterator<'_> {
<<<<<<< HEAD
        Leb128EdgeIterator {
            data: &self.data.as_ref()[(self.dimensions.get() * std::mem::size_of::<f32>())..],
=======
        WiredTigerEdgeIterator {
            data: &self.data.as_ref()[self.split..],
>>>>>>> f5c356da
            prev: 0,
        }
    }
}

/// Iterator over edge data in a graph backed by WiredTiger.
/// Create by calling `CursorGraphNode.edges()`.
pub struct Leb128EdgeIterator<'a> {
    data: &'a [u8],
    prev: i64,
}

<<<<<<< HEAD
impl<'a> Iterator for Leb128EdgeIterator<'a> {
=======
impl Iterator for WiredTigerEdgeIterator<'_> {
>>>>>>> f5c356da
    type Item = i64;

    fn next(&mut self) -> Option<Self::Item> {
        let delta = leb128::read::signed(&mut self.data).ok()?;
        self.prev += delta;
        Some(self.prev)
    }
}

/// Implementation of `Graph` that reads from a WiredTiger `RecordCursor`.
pub struct CursorGraph<'a> {
    config: GraphConfig,
    cursor: RecordCursorGuard<'a>,
}

impl<'a> CursorGraph<'a> {
    pub fn new(config: GraphConfig, cursor: RecordCursorGuard<'a>) -> Self {
        Self { config, cursor }
    }

    pub(crate) fn set_entry_point(&mut self, entry_point: i64) -> Result<()> {
        self.cursor.set(&RecordView::new(
            ENTRY_POINT_KEY,
            &entry_point.to_le_bytes(),
        ))
    }

    pub(crate) fn set(&mut self, vertex_id: i64, encoded_graph_node: &[u8]) -> Result<()> {
        self.cursor
            .set(&RecordView::new(vertex_id, encoded_graph_node))
    }

    pub(crate) fn remove(&mut self, vertex_id: i64) -> Result<()> {
        self.cursor.remove(vertex_id)
    }
}

<<<<<<< HEAD
impl<'a> Graph for CursorGraph<'a> {
    type Vertex<'c> = CursorGraphVertex<'c> where Self: 'c;
=======
impl Graph for WiredTigerGraph<'_> {
    type Vertex<'c>
        = WiredTigerGraphVertex<'c>
    where
        Self: 'c;
>>>>>>> f5c356da

    fn entry_point(&mut self) -> Option<Result<i64>> {
        let result = unsafe { self.cursor.seek_exact_unsafe(ENTRY_POINT_KEY)? };
        Some(result.map(|r| i64::from_le_bytes(r.value().try_into().unwrap())))
    }

    fn get(&mut self, vertex_id: i64) -> Option<Result<Self::Vertex<'_>>> {
        let r =
            unsafe { self.cursor.seek_exact_unsafe(vertex_id)? }.map(RecordView::into_inner_value);
        Some(r.map(|r| CursorGraphVertex::new(&self.config, r)))
    }
}

/// Immutable features of a WiredTiger graph vector index. These can be read from the db and
/// stored in a catalog for convenient access at runtime.
pub struct TableGraphVectorIndex {
    graph_table_name: String,
    nav_table_name: String,
    config: GraphConfig,
}

impl TableGraphVectorIndex {
    /// Create a new `TableGraphVectorIndex` from the relevant db tables, extracting
    /// immutable graph metadata that can be used across operations.
    pub fn from_db(connection: &Arc<Connection>, table_basename: &str) -> io::Result<Self> {
        let session = connection.open_session()?;
        let (graph_table_name, nav_table_name) = Self::generate_table_names(table_basename);
        let mut cursor = session.open_record_cursor(&graph_table_name)?;
        let config_json = unsafe { cursor.seek_exact_unsafe(CONFIG_KEY) }
            .unwrap_or(Err(Error::WiredTiger(WiredTigerError::NotFound)))?;
        let config = serde_json::from_slice(config_json.value())?;
        Ok(Self {
            graph_table_name,
            nav_table_name,
            config,
        })
    }

    /// Create a new `TableGraphVectorIndex` for table initialization, providing
    /// graph metadata up front.
    pub fn from_init(config: GraphConfig, table_basename: &str) -> io::Result<Self> {
        let (graph_table_name, nav_table_name) = Self::generate_table_names(table_basename);
        Ok(Self {
            graph_table_name,
            nav_table_name,
            config,
        })
    }

    /// Create necessary tables for the index and write index metadata.
    pub fn init_index(
        &self,
        connection: &Arc<Connection>,
        table_options: Option<CreateOptions>,
    ) -> io::Result<()> {
        let session = connection.open_session()?;
        session.create_record_table(&self.graph_table_name, table_options.clone())?;
        session.create_record_table(&self.nav_table_name, table_options)?;
        let mut cursor = session.open_record_cursor(&self.graph_table_name)?;
        Ok(cursor.set(&Record::new(
            METADATA_KEY,
            serde_json::to_vec(&self.metadata)?,
        ))?)
    }

    /// Return `GraphMetadata` for this index.
    pub fn config(&self) -> &GraphConfig {
        &self.config
    }

    /// Return the name of the table containing the graph.
    pub fn graph_table_name(&self) -> &str {
        &self.graph_table_name
    }

    /// Return the name of the table containing the navigational vectors.
    pub fn nav_table_name(&self) -> &str {
        &self.nav_table_name
    }

    fn generate_table_names(table_basename: &str) -> (String, String) {
        (
            format!("{}.graph", table_basename),
            format!("{}.nav_vectors", table_basename),
        )
    }
}

/// A `GraphVectorIndexReader` implementation that operates entirely on a WiredTiger graph.
pub struct SessionGraphVectorIndexReader {
    index: Arc<TableGraphVectorIndex>,
    session: Session,
    worker_pool: Option<WorkerPool>,
}

impl SessionGraphVectorIndexReader {
    /// Create a new `TableGraphVectorIndex` given a named index and a session to access that data.
    /// Optionally provide a `WorkerPool` for use with parallel `lookup()`.
    pub fn new(
        index: Arc<TableGraphVectorIndex>,
        session: Session,
        worker_pool: Option<WorkerPool>,
    ) -> Self {
        Self {
            index,
            session,
            worker_pool,
        }
    }

    /// Return a reference to the underlying `Session`.
    pub fn session(&self) -> &Session {
        &self.session
    }

    /// Return a reference to the index in use.
    pub fn index(&self) -> &WiredTigerGraphVectorIndex {
        &self.index
    }

    /// Unwrap into the inner `Session`.
    pub fn into_session(self) -> Session {
        self.session
    }
}

<<<<<<< HEAD
impl GraphVectorIndexReader for SessionGraphVectorIndexReader {
    type Graph<'a> = CursorGraph<'a> where Self: 'a;
    type NavVectorStore<'a> = CursorNavVectorStore<'a> where Self: 'a;
=======
impl GraphVectorIndexReader for WiredTigerGraphVectorIndexReader {
    type Graph<'a>
        = WiredTigerGraph<'a>
    where
        Self: 'a;
    type NavVectorStore<'a>
        = WiredTigerNavVectorStore<'a>
    where
        Self: 'a;
>>>>>>> f5c356da

    fn config(&self) -> &GraphConfig {
        &self.index.config
    }

    fn graph(&self) -> Result<Self::Graph<'_>> {
        Ok(CursorGraph::new(
            self.index.config,
            self.session
                .get_record_cursor(&self.index.graph_table_name)?,
        ))
    }

    fn nav_vectors(&self) -> Result<Self::NavVectorStore<'_>> {
        Ok(CursorNavVectorStore::new(
            self.session.get_record_cursor(&self.index.nav_table_name)?,
        ))
    }

    fn parallel_lookup(&self) -> bool {
        self.worker_pool.is_some()
    }

    fn lookup<D>(&self, vertex_id: i64, done: D)
    where
        D: FnOnce(Option<Result<CursorGraphVertex<'_>>>) + Send + Sync + 'static,
    {
        if let Some(workers) = self.worker_pool.as_ref() {
            let index = self.index.clone();
            workers.execute(move |session| {
                let mut cursor = match session.get_record_cursor(index.graph_table_name()) {
                    Ok(cursor) => cursor,
                    Err(e) => {
                        done(Some(Err(e)));
                        return;
                    }
                };
                done(
                    unsafe { cursor.seek_exact_unsafe(vertex_id) }.map(|result| {
                        result.map(|r| CursorGraphVertex::new(index.config(), r.into_inner_value()))
                    }),
                );
            });
        } else {
            match self.graph() {
                Ok(mut graph) => done(graph.get(vertex_id)),
                Err(e) => done(Some(Err(e))),
            }
        }
    }
}

/// Encode the contents of a graph node as a value that can be set in the WiredTiger table.
pub fn encode_graph_node(vector: &[f32], edges: Vec<i64>) -> Vec<u8> {
    encode_graph_node_internal(vector, edges)
}

pub(crate) fn encode_graph_node_internal<'a>(
    into_vector: impl Into<VectorRep<'a>>,
    mut edges: Vec<i64>,
) -> Vec<u8> {
    let vector = into_vector.into();
    // A 64-bit value may occupy up to 10 bytes when leb128 encoded so reserve enough space for that.
    // There is unfortunately no constant for this in the leb128 crate.
    let mut out: Vec<u8> = Vec::with_capacity(vector.byte_len() + edges.len() * 10);
    vector.append_bytes(&mut out);

    edges.sort();
    for (prev, next) in std::iter::once(&0).chain(edges.iter()).zip(edges.iter()) {
        leb128::write::signed(&mut out, *next - *prev).unwrap();
    }

    out
}

pub(crate) enum VectorRep<'a> {
    Float(&'a [f32]),
    Bytes(&'a [u8]),
}

impl VectorRep<'_> {
    fn byte_len(&self) -> usize {
        match *self {
            Self::Float(f) => std::mem::size_of_val(f),
            Self::Bytes(b) => b.len(),
        }
    }

    fn append_bytes(&self, vec: &mut Vec<u8>) {
        match *self {
            Self::Float(f) => {
                for d in f {
                    vec.extend_from_slice(&d.to_le_bytes());
                }
            }
            Self::Bytes(b) => vec.extend_from_slice(b),
        }
    }
}

impl<'a> From<&'a [f32]> for VectorRep<'a> {
    fn from(value: &'a [f32]) -> Self {
        VectorRep::Float(value)
    }
}

impl<'a> From<&'a [u8]> for VectorRep<'a> {
    fn from(value: &'a [u8]) -> Self {
        VectorRep::Bytes(value)
    }
}<|MERGE_RESOLUTION|>--- conflicted
+++ resolved
@@ -40,36 +40,23 @@
     }
 }
 
-<<<<<<< HEAD
-impl<'a> NavVectorStore for CursorNavVectorStore<'a> {
-=======
-impl NavVectorStore for WiredTigerNavVectorStore<'_> {
->>>>>>> f5c356da
+impl NavVectorStore for CursorNavVectorStore<'_> {
     fn get(&mut self, vertex_id: i64) -> Option<Result<Cow<'_, [u8]>>> {
         Some(unsafe { self.cursor.seek_exact_unsafe(vertex_id)? }.map(RecordView::into_inner_value))
     }
 }
 
 /// Implementation of GraphVertex that reads from an encoded value in a WiredTiger record table.
-<<<<<<< HEAD
 pub struct CursorGraphVertex<'a> {
-    dimensions: NonZero<usize>,
-=======
-pub struct WiredTigerGraphVertex<'a> {
     // split point between vector data and edge data.
     split: usize,
->>>>>>> f5c356da
     data: Cow<'a, [u8]>,
 }
 
 impl<'a> CursorGraphVertex<'a> {
     fn new(config: &GraphConfig, data: Cow<'a, [u8]>) -> Self {
         Self {
-<<<<<<< HEAD
-            dimensions: config.dimensions,
-=======
-            split: metadata.dimensions.get() * std::mem::size_of::<f32>(),
->>>>>>> f5c356da
+            split: config.dimensions.get() * std::mem::size_of::<f32>(),
             data,
         }
     }
@@ -95,16 +82,11 @@
     }
 }
 
-<<<<<<< HEAD
-impl<'a> GraphVertex for CursorGraphVertex<'a> {
-    type EdgeIterator<'c> = Leb128EdgeIterator<'c> where Self: 'c;
-=======
-impl GraphVertex for WiredTigerGraphVertex<'_> {
+impl GraphVertex for CursorGraphVertex<'_> {
     type EdgeIterator<'c>
-        = WiredTigerEdgeIterator<'c>
+        = Leb128EdgeIterator<'c>
     where
         Self: 'c;
->>>>>>> f5c356da
 
     fn vector(&self) -> Cow<'_, [f32]> {
         self.maybe_alias_vector_data()
@@ -119,13 +101,8 @@
     }
 
     fn edges(&self) -> Self::EdgeIterator<'_> {
-<<<<<<< HEAD
         Leb128EdgeIterator {
-            data: &self.data.as_ref()[(self.dimensions.get() * std::mem::size_of::<f32>())..],
-=======
-        WiredTigerEdgeIterator {
             data: &self.data.as_ref()[self.split..],
->>>>>>> f5c356da
             prev: 0,
         }
     }
@@ -138,11 +115,7 @@
     prev: i64,
 }
 
-<<<<<<< HEAD
-impl<'a> Iterator for Leb128EdgeIterator<'a> {
-=======
-impl Iterator for WiredTigerEdgeIterator<'_> {
->>>>>>> f5c356da
+impl Iterator for Leb128EdgeIterator<'_> {
     type Item = i64;
 
     fn next(&mut self) -> Option<Self::Item> {
@@ -180,16 +153,11 @@
     }
 }
 
-<<<<<<< HEAD
-impl<'a> Graph for CursorGraph<'a> {
-    type Vertex<'c> = CursorGraphVertex<'c> where Self: 'c;
-=======
-impl Graph for WiredTigerGraph<'_> {
+impl Graph for CursorGraph<'_> {
     type Vertex<'c>
-        = WiredTigerGraphVertex<'c>
+        = CursorGraphVertex<'c>
     where
         Self: 'c;
->>>>>>> f5c356da
 
     fn entry_point(&mut self) -> Option<Result<i64>> {
         let result = unsafe { self.cursor.seek_exact_unsafe(ENTRY_POINT_KEY)? };
@@ -249,10 +217,7 @@
         session.create_record_table(&self.graph_table_name, table_options.clone())?;
         session.create_record_table(&self.nav_table_name, table_options)?;
         let mut cursor = session.open_record_cursor(&self.graph_table_name)?;
-        Ok(cursor.set(&Record::new(
-            METADATA_KEY,
-            serde_json::to_vec(&self.metadata)?,
-        ))?)
+        Ok(cursor.set(&Record::new(CONFIG_KEY, serde_json::to_vec(&self.config)?))?)
     }
 
     /// Return `GraphMetadata` for this index.
@@ -306,7 +271,7 @@
     }
 
     /// Return a reference to the index in use.
-    pub fn index(&self) -> &WiredTigerGraphVectorIndex {
+    pub fn index(&self) -> &TableGraphVectorIndex {
         &self.index
     }
 
@@ -316,21 +281,15 @@
     }
 }
 
-<<<<<<< HEAD
 impl GraphVectorIndexReader for SessionGraphVectorIndexReader {
-    type Graph<'a> = CursorGraph<'a> where Self: 'a;
-    type NavVectorStore<'a> = CursorNavVectorStore<'a> where Self: 'a;
-=======
-impl GraphVectorIndexReader for WiredTigerGraphVectorIndexReader {
     type Graph<'a>
-        = WiredTigerGraph<'a>
+        = CursorGraph<'a>
     where
         Self: 'a;
     type NavVectorStore<'a>
-        = WiredTigerNavVectorStore<'a>
+        = CursorNavVectorStore<'a>
     where
         Self: 'a;
->>>>>>> f5c356da
 
     fn config(&self) -> &GraphConfig {
         &self.index.config
