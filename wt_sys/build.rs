use std::env;
use std::fs::remove_file;
use std::path::{Path, PathBuf};
use std::process::Command;

const GITHUB_WT_TAGS_URI: &str = "https://github.com/wiredtiger/wiredtiger/archive/refs/tags";
const WT_VERSION: &str = "11.2.0";

fn download_source() -> PathBuf {
    let uri = format!("{GITHUB_WT_TAGS_URI}/{WT_VERSION}.tar.gz");
    let out_dir = env::var("OUT_DIR").unwrap();
    Command::new("wget")
        .arg(uri)
        .arg("-P")
        .arg(out_dir.clone())
        .output()
        .expect("Failed to download source");
    PathBuf::from_iter([out_dir, format!("{WT_VERSION}.tar.gz")])
}

fn extract_source(tar_path: &Path) -> PathBuf {
    let mut src_path = tar_path.to_path_buf();
    src_path.pop();
    Command::new("tar")
        .arg("-xvf")
        .arg(&tar_path)
        .arg("-C")
        .arg(&src_path)
        .output()
        .expect("Failed to extract source");
    src_path.push(format!("wiredtiger-{WT_VERSION}"));
    src_path
}

<<<<<<< HEAD
fn build_wt() {
    // TODO: switch to the CMake crate.
    // TODO: use PROFILE={release,debug} to set HAVE_DIAGNOSTIC
    // TODO: use NUM_JOBS to set parallelism.
    let src_dir = format!("{}/wiredtiger-{WT_VERSION}", env::var("OUT_DIR").unwrap());
    let build_dir = format!("{src_dir}/build");
    Command::new("cmake")
        .arg("-DENABLE_STATIC=1")
        .arg("-DHAVE_DIAGNOSTIC=0")
        .arg("-S")
        .arg(src_dir)
        .arg("-B")
        .arg(build_dir.clone())
        .output()
        .expect("Failed to generate build files");
    Command::new("cmake")
        .arg("--build")
        .arg(build_dir)
        .arg("-j16")
        .output()
        .expect("Failed to build WiredTiger");
}

fn cleanup() {
    let path = format!("{}/{WT_VERSION}.tar.gz", env::var("OUT_DIR").unwrap());
    remove_file(path).expect("Failed to cleanup");
=======
fn build_wt(src_path: &Path) -> PathBuf {
    let have_diagnostic = env::var("PROFILE").unwrap() == "debug";
    let build_path = cmake::Config::new(src_path)
        .define("ENABLE_STATIC", "1")
        .define("HAVE_DIAGNOSTIC", if have_diagnostic { "1" } else { "0" })
        // Overidde C_FLAGS and CXX_FLAGS to keep cmake from passing both --target and -mmacosx-version-min
        .define("CMAKE_C_FLAGS", "")
        .define("CMAKE_CXX_FLAGS", "")
        .no_build_target(false)
        .build();
    PathBuf::from_iter([build_path, PathBuf::from("build")])
>>>>>>> cf000d8a
}

fn main() {
    let tar_path = download_source();
    let src_path = extract_source(&tar_path);
    let build_path = build_wt(&src_path);
    remove_file(tar_path).expect("failed to cleanup source tar");

    // Tell cargo to look for shared libraries in the specified directory
    println!("cargo:rustc-link-search={}", build_path.display());

    // Tell cargo to tell rustc to statically link with the wiredtiger library.
    // This requires that WT was configured with the -DENABLE_STATIC=1 option to cmake.
    println!("cargo:rustc-link-lib=static=wiredtiger");

    // The bindgen::Builder is the main entry point
    // to bindgen, and lets you build up options for
    // the resulting bindings.
    let bindings = bindgen::Builder::default()
        // The input header we would like to generate
        // bindings for.
        .header(format!("{}/include/wiredtiger.h", build_path.display()))
        // Tell cargo to invalidate the built crate whenever any of the
        // included header files changed.
        .parse_callbacks(Box::new(bindgen::CargoCallbacks::new()))
        // Finish the builder and generate the bindings.
        .generate()
        // Unwrap the Result and panic on failure.
        .expect("Unable to generate bindings");

    // Write the bindings to the $OUT_DIR/bindings.rs file.
    let out_path = PathBuf::from(env::var("OUT_DIR").unwrap());
    bindings
        .write_to_file(out_path.join("bindings.rs"))
        .expect("Couldn't write bindings!");
}<|MERGE_RESOLUTION|>--- conflicted
+++ resolved
@@ -23,7 +23,7 @@
     src_path.pop();
     Command::new("tar")
         .arg("-xvf")
-        .arg(&tar_path)
+        .arg(tar_path)
         .arg("-C")
         .arg(&src_path)
         .output()
@@ -32,34 +32,6 @@
     src_path
 }
 
-<<<<<<< HEAD
-fn build_wt() {
-    // TODO: switch to the CMake crate.
-    // TODO: use PROFILE={release,debug} to set HAVE_DIAGNOSTIC
-    // TODO: use NUM_JOBS to set parallelism.
-    let src_dir = format!("{}/wiredtiger-{WT_VERSION}", env::var("OUT_DIR").unwrap());
-    let build_dir = format!("{src_dir}/build");
-    Command::new("cmake")
-        .arg("-DENABLE_STATIC=1")
-        .arg("-DHAVE_DIAGNOSTIC=0")
-        .arg("-S")
-        .arg(src_dir)
-        .arg("-B")
-        .arg(build_dir.clone())
-        .output()
-        .expect("Failed to generate build files");
-    Command::new("cmake")
-        .arg("--build")
-        .arg(build_dir)
-        .arg("-j16")
-        .output()
-        .expect("Failed to build WiredTiger");
-}
-
-fn cleanup() {
-    let path = format!("{}/{WT_VERSION}.tar.gz", env::var("OUT_DIR").unwrap());
-    remove_file(path).expect("Failed to cleanup");
-=======
 fn build_wt(src_path: &Path) -> PathBuf {
     let have_diagnostic = env::var("PROFILE").unwrap() == "debug";
     let build_path = cmake::Config::new(src_path)
@@ -71,7 +43,6 @@
         .no_build_target(false)
         .build();
     PathBuf::from_iter([build_path, PathBuf::from("build")])
->>>>>>> cf000d8a
 }
 
 fn main() {
